import * as anchor from "@coral-xyz/anchor";
import { AnchorProvider, Program } from "@coral-xyz/anchor";
import { Connection, Keypair, PublicKey, Transaction, TransactionInstruction } from "@solana/web3.js";
import { TOKEN_PROGRAM_ID, getAssociatedTokenAddressSync, createAssociatedTokenAccountIdempotentInstruction } from "@solana/spl-token";
import { BN } from "bn.js";
import { Onreapp } from "../../target/types/onreapp";
import idl from "../../target/idl/onreapp.json";
import bs58 from "bs58";

// Environment configuration
// export const RPC_URL = process.env.SOL_MAINNET_RPC_URL || "https://api.mainnet-beta.solana.com";
export const RPC_URL = "https://api.devnet.solana.com";

// BOSS wallet addresses (Squad multisig accounts)
// export const BOSS = new PublicKey("45YnzauhsBM8CpUz96Djf8UG5vqq2Dua62wuW9H3jaJ5"); // WARN: SQUAD MAIN ACCOUNT!!!
// export const BOSS = new PublicKey("7rzEKejyAXJXMkGfRhMV9Vg1k7tFznBBEFu3sfLNz8LC"); // DEV Squad
export const BOSS = new PublicKey("EVdiVScB7LX1P3bn7ZLmLJTBrSSgRXPqRU3bVxrEpRb5"); // devnet Squad
// Note: In production, the actual boss is fetched from the program state, these are just for reference

// Default token mints - UPDATE THESE for your environment
<<<<<<< HEAD
export const TOKEN_IN_MINT = new PublicKey("5XCS4paUDKJL9cJaywgVsrT3jTD5JGcmou5bvNbcuniw"); // USDC-like (6 decimals)
// export const TOKEN_IN_MINT = new PublicKey("EPjFWdd5AufqSSqeM2qN1xzybapC8G4wEGGkZwyTDt1v"); // USDC (6 decimals)
export const TOKEN_OUT_MINT = new PublicKey("HQmHPQLhuXTj8dbsLUoFsJeCZWBkK75Zwczxork8Byzh"); // ONyc-like (9 decimals)
// export const TOKEN_OUT_MINT = new PublicKey("5Y8NV33Vv7WbnLfq3zBcKSdYPrk7g2KoiQoe7M2tcxp5"); // ONyc (9 decimals)
=======
export const TOKEN_IN_MINT = new PublicKey("2eW3HJzbgrCnV1fd7dUbyPj5T95D35oBPcJyfXtoGNrw"); // USDC-like (6 decimals)
export const TOKEN_OUT_MINT = new PublicKey("6WLYBF2o3RSkZ9SoNhhFYxUPYzLaa83xSTZ3o46cg4CN"); // ONyc-like (9 decimals)
>>>>>>> e68fc0f0

/**
 * Helper class for Onre scripts - provides clean abstraction similar to test OnreProgram
 * Encapsulates common functionality to reduce duplication across scripts
 */
export class ScriptHelper {
    program: Program<Onreapp>;
    connection: Connection;
    statePda: PublicKey;

    pdas: {
        offerVaultAuthorityPda: PublicKey;
        permissionlessVaultAuthorityPda: PublicKey;
        mintAuthorityPda: PublicKey;
    };

    private constructor(program: Program<Onreapp>, connection: Connection) {
        this.program = program;
        this.connection = connection;
        [this.statePda] = PublicKey.findProgramAddressSync([Buffer.from("state")], program.programId);

        this.pdas = {
            offerVaultAuthorityPda: PublicKey.findProgramAddressSync([Buffer.from("offer_vault_authority")], program.programId)[0],
            permissionlessVaultAuthorityPda: PublicKey.findProgramAddressSync([Buffer.from("permissionless-1")], program.programId)[0],
            mintAuthorityPda: PublicKey.findProgramAddressSync([Buffer.from("mint_authority")], program.programId)[0]
        };
    }

    /**
     * Create a new ScriptHelper instance with a dummy wallet
     */
    static async create(): Promise<ScriptHelper> {
        const connection = new Connection(RPC_URL);
        const wallet = new anchor.Wallet(Keypair.generate());
        const provider = new AnchorProvider(connection, wallet);
        const program = new Program<Onreapp>(idl as Onreapp, provider);

        anchor.setProvider(provider);

        return new ScriptHelper(program, connection);
    }

    /**
     * Create a ScriptHelper with a specific wallet/signer
     */
    static async createWithWallet(wallet: anchor.Wallet): Promise<ScriptHelper> {
        const connection = new Connection(RPC_URL);
        const provider = new AnchorProvider(connection, wallet);
        const program = new Program<Onreapp>(idl as Onreapp, provider);

        anchor.setProvider(provider);

        return new ScriptHelper(program, connection);
    }

    // Account getters
    async getBoss(): Promise<PublicKey> {
        const stateAccount = await this.program.account.state.fetch(this.statePda);
        return stateAccount.boss;
    }

    async getOffer(tokenInMint: PublicKey, tokenOutMint: PublicKey) {
        const offerPda = PublicKey.findProgramAddressSync(
            [Buffer.from("offer"), tokenInMint.toBuffer(), tokenOutMint.toBuffer()],
            this.program.programId
        )[0];
        return await this.program.account.offer.fetch(offerPda);
    }

    async getState() {
        return await this.program.account.state.fetch(this.statePda);
    }

    /**
     * Create instructions for permissionless token accounts if they don't exist
     * Returns an array of instructions (may be empty if accounts already exist)
     */
    async buildCreatePermissionlessTokenAccountsIxs(params: {
        tokenInMint: PublicKey;
        tokenOutMint: PublicKey;
        payer?: PublicKey | null;
    }): Promise<TransactionInstruction[]> {
        const instructions: TransactionInstruction[] = [];
        const permissionlessAuthority = this.pdas.permissionlessVaultAuthorityPda;
        const payer = params.payer ?? BOSS;

        // Create permissionless token_in account if it doesn't exist
        const permissionlessTokenInAccount = getAssociatedTokenAddressSync(
            params.tokenInMint,
            permissionlessAuthority,
            true,
            TOKEN_PROGRAM_ID
        );

        const tokenInAccountInfo = await this.connection.getAccountInfo(permissionlessTokenInAccount);
        if (!tokenInAccountInfo) {
            const createTokenInIx = createAssociatedTokenAccountIdempotentInstruction(
                payer,
                permissionlessTokenInAccount,
                permissionlessAuthority,
                params.tokenInMint,
                TOKEN_PROGRAM_ID
            );
            instructions.push(createTokenInIx);
        }

        // Create permissionless token_out account if it doesn't exist
        const permissionlessTokenOutAccount = getAssociatedTokenAddressSync(
            params.tokenOutMint,
            permissionlessAuthority,
            true,
            TOKEN_PROGRAM_ID
        );

        const tokenOutAccountInfo = await this.connection.getAccountInfo(permissionlessTokenOutAccount);
        if (!tokenOutAccountInfo) {
            const createTokenOutIx = createAssociatedTokenAccountIdempotentInstruction(
                payer,
                permissionlessTokenOutAccount,
                permissionlessAuthority,
                params.tokenOutMint,
                TOKEN_PROGRAM_ID
            );
            instructions.push(createTokenOutIx);
        }

        return instructions;
    }

    // Transaction builders - return unsigned transactions for signing
    async buildMakeOfferIx(params: {
        tokenInMint: PublicKey;
        tokenOutMint: PublicKey;
        feeBasisPoints?: number;
        needsApproval?: boolean;
        allowPermissionless?: boolean;
        tokenInProgram?: PublicKey;
        boss?: PublicKey;
    }) {
        const feeBasisPoints = params.feeBasisPoints ?? 0;
        const needsApproval = params.needsApproval ?? false;
        const allowPermissionless = params.allowPermissionless ?? false;

        return await this.program.methods
            .makeOffer(feeBasisPoints, needsApproval, allowPermissionless)
            .accountsPartial({
                tokenInMint: params.tokenInMint,
                tokenInProgram: params.tokenInProgram ?? TOKEN_PROGRAM_ID,
                tokenOutMint: params.tokenOutMint,
                boss: params.boss ?? BOSS
            })
            .instruction();
    }

    async buildAddOfferVectorIx(params: {
        tokenInMint: PublicKey;
        tokenOutMint: PublicKey;
        baseTime: number;
        basePrice: number;
        apr: number;
        priceFixDuration: number;
        boss?: PublicKey;
    }) {
        return await this.program.methods
            .addOfferVector(
                null,
                new BN(params.baseTime),
                new BN(params.basePrice),
                new BN(params.apr),
                new BN(params.priceFixDuration)
            )
            .accountsPartial({
                tokenInMint: params.tokenInMint,
                tokenOutMint: params.tokenOutMint,
                boss: params.boss ?? BOSS
            })
            .instruction();
    }

    async buildCloseOfferIx(params: {
        tokenInMint: PublicKey;
        tokenOutMint: PublicKey;
        boss?: PublicKey;
    }) {
        return await this.program.methods
            .closeOffer()
            .accountsPartial({
                tokenInMint: params.tokenInMint,
                tokenOutMint: params.tokenOutMint,
                boss: params.boss ?? BOSS
            })
            .instruction();
    }

    async buildUpdateOfferFeeIx(params: {
        tokenInMint: PublicKey;
        tokenOutMint: PublicKey;
        newFeeBasisPoints: number;
        boss?: PublicKey;
    }) {
        return await this.program.methods
            .updateOfferFee(params.newFeeBasisPoints)
            .accountsPartial({
                tokenInMint: params.tokenInMint,
                tokenOutMint: params.tokenOutMint,
                boss: params.boss ?? BOSS
            })
            .instruction();
    }

    async buildDeleteOfferVectorIx(params: {
        tokenInMint: PublicKey;
        tokenOutMint: PublicKey;
        vectorStartTimestamp: number;
        boss?: PublicKey;
    }) {
        return await this.program.methods
            .deleteOfferVector(new BN(params.vectorStartTimestamp))
            .accountsPartial({
                tokenInMint: params.tokenInMint,
                tokenOutMint: params.tokenOutMint,
                boss: params.boss ?? BOSS
            })
            .instruction();
    }

    async buildTakeOfferIx(params: {
        tokenInAmount: number;
        tokenInMint: PublicKey;
        tokenOutMint: PublicKey;
        user: PublicKey;
        approvalMessage?: any;
        tokenInProgram?: PublicKey;
        tokenOutProgram?: PublicKey;
        boss?: PublicKey;
    }) {
        return await this.program.methods
            .takeOffer(new BN(params.tokenInAmount), params.approvalMessage ?? null)
            .accountsPartial({
                tokenInMint: params.tokenInMint,
                tokenOutMint: params.tokenOutMint,
                user: params.user,
                tokenInProgram: params.tokenInProgram ?? TOKEN_PROGRAM_ID,
                tokenOutProgram: params.tokenOutProgram ?? TOKEN_PROGRAM_ID,
                boss: params.boss ?? BOSS
            })
            .instruction();
    }

    async buildTakeOfferPermissionlessIx(params: {
        tokenInAmount: number;
        tokenInMint: PublicKey;
        tokenOutMint: PublicKey;
        user: PublicKey;
        approvalMessage?: any;
        tokenInProgram?: PublicKey;
        tokenOutProgram?: PublicKey;
        boss?: PublicKey;
    }) {
        return await this.program.methods
            .takeOfferPermissionless(new BN(params.tokenInAmount), params.approvalMessage ?? null)
            .accountsPartial({
                tokenInMint: params.tokenInMint,
                tokenOutMint: params.tokenOutMint,
                user: params.user,
                tokenInProgram: params.tokenInProgram ?? TOKEN_PROGRAM_ID,
                tokenOutProgram: params.tokenOutProgram ?? TOKEN_PROGRAM_ID,
                boss: params.boss ?? BOSS
            })
            .instruction();
    }

    async buildOfferVaultDepositIx(params: {
        amount: number,
        tokenMint: PublicKey,
        tokenProgram?: PublicKey,
        boss?: PublicKey;
    }) {
        return await this.program.methods
            .offerVaultDeposit(new BN(params.amount))
            .accountsPartial({
                tokenMint: params.tokenMint,
                tokenProgram: params.tokenProgram ?? TOKEN_PROGRAM_ID,
                boss: params.boss ?? BOSS
            })
            .instruction();
    }

    async buildOfferVaultWithdrawIx(params: {
        amount: number,
        tokenMint: PublicKey,
        tokenProgram?: PublicKey,
        boss?: PublicKey;
    }) {
        return await this.program.methods
            .offerVaultWithdraw(new BN(params.amount))
            .accountsPartial({
                tokenMint: params.tokenMint,
                tokenProgram: params.tokenProgram ?? TOKEN_PROGRAM_ID,
                boss: params.boss ?? BOSS
            })
            .instruction();
    }

    async buildAddAdminIx(params: { admin: PublicKey; boss?: PublicKey }) {
        return await this.program.methods
            .addAdmin(params.admin)
            .accountsPartial({
                boss: params.boss ?? BOSS
            })
            .instruction();
    }

    async buildRemoveAdminIx(params: { admin: PublicKey; boss?: PublicKey }) {
        return await this.program.methods
            .removeAdmin(params.admin)
            .accountsPartial({
                boss: params.boss ?? BOSS
            })
            .instruction();
    }

    async buildSetBossIx(params: { newBoss: PublicKey; boss?: PublicKey }) {
        return await this.program.methods
            .setBoss(params.newBoss)
            .accountsPartial({
                boss: params.boss ?? BOSS
            })
            .instruction();
    }

    async buildProposeBossIx(params: { newBoss: PublicKey; boss?: PublicKey }) {
        return await this.program.methods
            .proposeBoss(params.newBoss)
            .accountsPartial({
                boss: params.boss ?? BOSS
            })
            .instruction();
    }

    async buildAcceptBossIx(params: { newBoss: PublicKey }) {
        return await this.program.methods
            .acceptBoss()
            .accountsPartial({
                newBoss: params.newBoss
            })
            .instruction();
    }

    async buildSetKillSwitchIx(params: { enable: boolean; boss?: PublicKey }) {
        return await this.program.methods
            .setKillSwitch(params.enable)
            .accountsPartial({
                signer: params.boss ?? BOSS
            })
            .instruction();
    }

    async buildCloseStateIx(params?: { boss?: PublicKey }) {
        return await this.program.methods
            .closeState()
            .accountsPartial({
                boss: params?.boss ?? BOSS,
                state: this.statePda
            })
            .instruction();
    }

    async buildConfigureMaxSupplyIx(params: { maxSupply: BN; boss?: PublicKey }) {
        return await this.program.methods
            .configureMaxSupply(params.maxSupply)
            .accountsPartial({
                boss: params.boss ?? BOSS
            })
            .instruction();
    }

    async buildAddApproverIx(params: { approver: PublicKey; boss?: PublicKey }) {
        return await this.program.methods
            .addApprover(params.approver)
            .accountsPartial({
                boss: params.boss ?? BOSS
            })
            .instruction();
    }

    async buildRemoveApproverIx(params: { approver: PublicKey; boss?: PublicKey }) {
        return await this.program.methods
            .removeApprover(params.approver)
            .accountsPartial({
                boss: params.boss ?? BOSS
            })
            .instruction();
    }

    async buildInitializeIx(params?: { payer?: PublicKey }) {
        return await this.program.methods
            .initialize()
            .accountsPartial({
                boss: params?.payer ?? BOSS
            })
            .instruction();
    }

    async buildInitializePermissionlessAuthorityIx(params: { name: string; boss?: PublicKey }) {
        return await this.program.methods
            .initializePermissionlessAuthority(params.name)
            .accountsPartial({
                boss: params.boss ?? BOSS
            })
            .instruction();
    }

    async prepareTransactionMultipleIxs(ixs: TransactionInstruction[], boss?: PublicKey) {
        const tx = new Transaction();
        for (const ix of ixs) {
            tx.add(ix);
        }
        tx.feePayer = boss ?? BOSS;
        tx.recentBlockhash = (await this.connection.getLatestBlockhash()).blockhash;
        return tx;
    }

    // Helper to prepare transaction with boss as fee payer and recent blockhash
    async prepareTransaction(ix: TransactionInstruction, boss?: PublicKey) {
        return await this.prepareTransactionMultipleIxs([ix], boss);
    }

    /**
     * Serialize transaction to base58 for external signing
     */
    serializeTransaction(tx: Transaction): string {
        const serializedTx = tx.serialize({
            requireAllSignatures: false,
            verifySignatures: false
        });
        return bs58.encode(serializedTx);
    }

    /**
     * Utility to print transaction as base58 for external signing
     */
    printTransaction(tx: Transaction, title: string = "Transaction") {
        const base58Tx = this.serializeTransaction(tx);
        console.log(`${title} (Base58):`);
        console.log(base58Tx);
        return base58Tx;
    }
}<|MERGE_RESOLUTION|>--- conflicted
+++ resolved
@@ -18,15 +18,10 @@
 // Note: In production, the actual boss is fetched from the program state, these are just for reference
 
 // Default token mints - UPDATE THESE for your environment
-<<<<<<< HEAD
 export const TOKEN_IN_MINT = new PublicKey("5XCS4paUDKJL9cJaywgVsrT3jTD5JGcmou5bvNbcuniw"); // USDC-like (6 decimals)
 // export const TOKEN_IN_MINT = new PublicKey("EPjFWdd5AufqSSqeM2qN1xzybapC8G4wEGGkZwyTDt1v"); // USDC (6 decimals)
 export const TOKEN_OUT_MINT = new PublicKey("HQmHPQLhuXTj8dbsLUoFsJeCZWBkK75Zwczxork8Byzh"); // ONyc-like (9 decimals)
 // export const TOKEN_OUT_MINT = new PublicKey("5Y8NV33Vv7WbnLfq3zBcKSdYPrk7g2KoiQoe7M2tcxp5"); // ONyc (9 decimals)
-=======
-export const TOKEN_IN_MINT = new PublicKey("2eW3HJzbgrCnV1fd7dUbyPj5T95D35oBPcJyfXtoGNrw"); // USDC-like (6 decimals)
-export const TOKEN_OUT_MINT = new PublicKey("6WLYBF2o3RSkZ9SoNhhFYxUPYzLaa83xSTZ3o46cg4CN"); // ONyc-like (9 decimals)
->>>>>>> e68fc0f0
 
 /**
  * Helper class for Onre scripts - provides clean abstraction similar to test OnreProgram
